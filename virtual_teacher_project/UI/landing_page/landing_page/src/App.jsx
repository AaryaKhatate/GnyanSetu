--- conflicted
+++ resolved
@@ -34,57 +34,52 @@
     }
 
     if (!response.ok) {
-      throw new Error(data.error || data.message || "An error occurred");
+      // Handle various error response formats from Django/DRF
+      let errorMessage = "An error occurred";
+
+      if (data.error) {
+        errorMessage = data.error;
+      } else if (data.detail) {
+        errorMessage = data.detail;
+      } else if (data.password) {
+        // Handle password validation errors specifically
+        errorMessage = Array.isArray(data.password)
+          ? data.password.join(" ")
+          : data.password;
+      } else if (data.email) {
+        // Handle email validation errors
+        errorMessage = Array.isArray(data.email)
+          ? data.email.join(" ")
+          : data.email;
+      } else if (data.username) {
+        // Handle username validation errors
+        errorMessage = Array.isArray(data.username)
+          ? data.username.join(" ")
+          : data.username;
+      } else if (data.non_field_errors) {
+        errorMessage = Array.isArray(data.non_field_errors)
+          ? data.non_field_errors[0]
+          : data.non_field_errors;
+      } else if (typeof data === "object" && Object.keys(data).length > 0) {
+        // Extract all field errors and combine them
+        const errors = Object.entries(data)
+          .map(([field, msgs]) => {
+            const messages = Array.isArray(msgs) ? msgs.join(" ") : msgs;
+            return `${field}: ${messages}`;
+          })
+          .join("; ");
+        errorMessage = errors || "Validation error occurred";
+      } else if (typeof data === "string") {
+        errorMessage = data;
+      }
+
+      throw new Error(errorMessage);
     }
 
-<<<<<<< HEAD
     return data;
   } catch (error) {
     console.error("API call failed:", error);
     throw error;
-=======
-  if (!response.ok) {
-    // Handle various error response formats from Django/DRF
-    let errorMessage = "An error occurred";
-
-    if (data.error) {
-      errorMessage = data.error;
-    } else if (data.detail) {
-      errorMessage = data.detail;
-    } else if (data.password) {
-      // Handle password validation errors specifically
-      errorMessage = Array.isArray(data.password)
-        ? data.password.join(" ")
-        : data.password;
-    } else if (data.email) {
-      // Handle email validation errors
-      errorMessage = Array.isArray(data.email)
-        ? data.email.join(" ")
-        : data.email;
-    } else if (data.username) {
-      // Handle username validation errors
-      errorMessage = Array.isArray(data.username)
-        ? data.username.join(" ")
-        : data.username;
-    } else if (data.non_field_errors) {
-      errorMessage = Array.isArray(data.non_field_errors)
-        ? data.non_field_errors[0]
-        : data.non_field_errors;
-    } else if (typeof data === "object" && Object.keys(data).length > 0) {
-      // Extract all field errors and combine them
-      const errors = Object.entries(data)
-        .map(([field, msgs]) => {
-          const messages = Array.isArray(msgs) ? msgs.join(" ") : msgs;
-          return `${field}: ${messages}`;
-        })
-        .join("; ");
-      errorMessage = errors || "Validation error occurred";
-    } else if (typeof data === "string") {
-      errorMessage = data;
-    }
-
-    throw new Error(errorMessage);
->>>>>>> 6f664085
   }
 };
 
@@ -98,15 +93,6 @@
   signup: (full_name, email, password, password_confirm, username) =>
     apiCall("/api/auth/signup/", {
       method: "POST",
-<<<<<<< HEAD
-      body: JSON.stringify({ 
-        username: email.split('@')[0], // Use email prefix as username
-        full_name: name,
-        email, 
-        password, 
-        password_confirm: confirm_password,
-        terms_accepted: true // Auto-accept for now
-=======
       body: JSON.stringify({
         full_name,
         email,
@@ -114,7 +100,6 @@
         password_confirm,
         username: username || email.split("@")[0], // Generate username from email if not provided
         terms_accepted: true, // Auto-accept for now, can add checkbox later
->>>>>>> 6f664085
       }),
     }),
 
@@ -133,26 +118,67 @@
 // Google OAuth handler
 const handleGoogleSuccess = async (credentialResponse) => {
   try {
+    console.log("🔐 Google Login - Credential received");
+    console.log("📤 Sending to backend:", {
+      token: credentialResponse.credential ? "✓ Present" : "✗ Missing"
+    });
+    
     const response = await fetch(`${API_BASE_URL}/api/v1/auth/google/`, {
       method: "POST",
       headers: {
         "Content-Type": "application/json",
       },
       body: JSON.stringify({
-        access_token: credentialResponse.credential,
+        token: credentialResponse.credential, // Backend expects 'token', not 'access_token'
       }),
     });
 
+    console.log("📥 Backend response status:", response.status);
     const data = await response.json();
+    console.log("📥 Backend response data:", data);
 
     if (response.ok) {
       // Save tokens
-      localStorage.setItem("access_token", data.tokens.access);
-      localStorage.setItem("refresh_token", data.tokens.refresh);
+      const accessToken = data.tokens.access;
+      const refreshToken = data.tokens.refresh;
+      
+      localStorage.setItem("access_token", accessToken);
+      localStorage.setItem("refresh_token", refreshToken);
+      localStorage.setItem("gnyansetu_auth_token", accessToken);
       localStorage.setItem("user", JSON.stringify(data.user));
-
-      // Redirect to dashboard
-      window.location.href = "http://localhost:3001/dashboard";
+      
+      // Save user data for dashboard
+      const userId = data.user?.id || data.user?._id;
+      const userEmail = data.user?.email;
+      const userName = data.user?.full_name || data.user?.name;
+      
+      if (userId) {
+        sessionStorage.setItem("userId", userId);
+        localStorage.setItem("userId", userId);
+      }
+      
+      if (userEmail) {
+        sessionStorage.setItem("userEmail", userEmail);
+        localStorage.setItem("userEmail", userEmail);
+      }
+      
+      if (userName) {
+        sessionStorage.setItem("userName", userName);
+        localStorage.setItem("userName", userName);
+      }
+      
+      console.log("✅ Google login - User data stored:", { userId, userEmail, userName });
+
+      // Redirect to dashboard with data in URL hash
+      const dashboardUrl = `http://localhost:3001/#login?` +
+        `userId=${encodeURIComponent(userId)}&` +
+        `userEmail=${encodeURIComponent(userEmail)}&` +
+        `userName=${encodeURIComponent(userName)}&` +
+        `accessToken=${encodeURIComponent(accessToken)}&` +
+        `refreshToken=${encodeURIComponent(refreshToken)}&` +
+        `user=${encodeURIComponent(JSON.stringify(data.user))}`;
+      
+      window.location.href = dashboardUrl;
     } else {
       console.error("Google login failed:", data);
       alert(data.error || "Google login failed. Please try again.");
@@ -1224,19 +1250,109 @@
   };
 
   const handleAuthSuccess = (result) => {
-    if (result.user) {
-      // Authentication successful, open dashboard in new tab
-      console.log("Authentication successful:", result);
-      // Store user data for dashboard
-      localStorage.setItem("gnyansetu_user", JSON.stringify(result.user));
-      // Open dashboard in new tab instead of redirecting
-<<<<<<< HEAD
-      window.location.replace("http://localhost:3001", '_blank');
-=======
-      window.open("http://localhost:3001", "_blank");
->>>>>>> 6f664085
-      // Close modal
-      closeModal();
+    console.log("====================================");
+    console.log("🔍 RAW Login API Response:");
+    console.log("====================================");
+    console.log("Full result object:", JSON.stringify(result, null, 2));
+    console.log("result.access:", result.access);
+    console.log("result.token:", result.token);
+    console.log("result.refresh:", result.refresh);
+    console.log("result.user:", result.user);
+    console.log("====================================");
+    
+    // Clear any old data first
+    localStorage.removeItem("user");
+    localStorage.removeItem("gnyansetu_user");
+    sessionStorage.clear();
+    
+    if (result.access || result.user || result.token) {
+      // Authentication successful, store tokens and user data
+      console.log("✅ Authentication successful:", result);
+      
+      // Store JWT tokens (Django returns 'access' and 'refresh')
+      const accessToken = result.access || result.token;
+      const refreshToken = result.refresh;
+      
+      if (accessToken) {
+        localStorage.setItem("access_token", accessToken);
+        localStorage.setItem("gnyansetu_auth_token", accessToken);
+        console.log("✅ Access token stored:", accessToken.substring(0, 20) + "...");
+      } else {
+        console.error("❌ No access token in response!");
+      }
+      
+      if (refreshToken) {
+        localStorage.setItem("refresh_token", refreshToken);
+        console.log("✅ Refresh token stored");
+      }
+      
+      // Store user data
+      if (result.user) {
+        localStorage.setItem("user", JSON.stringify(result.user));
+        localStorage.setItem("gnyansetu_user", JSON.stringify(result.user));
+        console.log("✅ User object stored:", result.user);
+        
+        // Extract and store user details
+        const userId = result.user.id || result.user._id;
+        const userEmail = result.user.email;
+        const userName = result.user.full_name || result.user.name;
+        
+        if (userId) {
+          sessionStorage.setItem("userId", userId);
+          localStorage.setItem("userId", userId);
+          console.log("✅ User ID stored:", userId);
+        } else {
+          console.error("❌ No userId found in user object!");
+        }
+        
+        if (userEmail) {
+          sessionStorage.setItem("userEmail", userEmail);
+          localStorage.setItem("userEmail", userEmail);
+          console.log("✅ User email stored:", userEmail);
+        }
+        
+        if (userName) {
+          sessionStorage.setItem("userName", userName);
+          localStorage.setItem("userName", userName);
+          console.log("✅ User name stored:", userName);
+        }
+        
+        console.log("\n📦 Storage Summary:");
+        console.log("- access_token:", localStorage.getItem("access_token") ? "✅ Stored" : "❌ Missing");
+        console.log("- userId:", localStorage.getItem("userId") || "❌ Missing");
+        console.log("- userEmail:", localStorage.getItem("userEmail") || "❌ Missing");
+        console.log("- userName:", localStorage.getItem("userName") || "❌ Missing");
+      } else {
+        console.error("❌ No user object in response!");
+      }
+      
+      console.log("\n🚀 Redirecting to dashboard with user data...");
+      
+      // Small delay to ensure storage is written
+      setTimeout(() => {
+        // Since localhost:3000 and localhost:3001 have separate localStorage,
+        // we need to pass the data via URL or store it on the dashboard side
+        const userId = result.user.id || result.user._id;
+        const userEmail = result.user.email;
+        const userName = result.user.full_name || result.user.name;
+        const accessToken = result.access || result.token;
+        const refreshToken = result.refresh;
+        
+        // Create a URL with all the data as hash (not query params to avoid server logs)
+        const dashboardUrl = `http://localhost:3001/#login?` +
+          `userId=${encodeURIComponent(userId)}&` +
+          `userEmail=${encodeURIComponent(userEmail)}&` +
+          `userName=${encodeURIComponent(userName)}&` +
+          `accessToken=${encodeURIComponent(accessToken)}&` +
+          `refreshToken=${encodeURIComponent(refreshToken)}&` +
+          `user=${encodeURIComponent(JSON.stringify(result.user))}`;
+        
+        console.log("📡 Redirecting with user data in URL hash");
+        window.location.href = dashboardUrl;
+      }, 100);
+    } else {
+      console.error("❌ Invalid response format:", result);
+      setError("Login failed: Invalid response from server");
     }
   };
 
@@ -1252,11 +1368,7 @@
 
   const redirectToDashboard = () => {
     // Open dashboard in new tab instead of redirecting
-<<<<<<< HEAD
-    window.location.replace("http://localhost:3001", '_blank');
-=======
     window.open("http://localhost:3001", "_blank");
->>>>>>> 6f664085
   };
 
   return (
