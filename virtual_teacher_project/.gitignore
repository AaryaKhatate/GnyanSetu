# Dependencies
node_modules/
npm-debug.log*
yarn-debug.log*
yarn-error.log*
pnpm-debug.log*
lerna-debug.log*

# Production builds
dist/
build/
out/

# Environment variables
.env
<<<<<<< HEAD
frontend/tailwind/
=======
.env.local
.env.development.local
.env.test.local
.env.production.local

# IDE and Editor files
.vscode/
.idea/
*.swp
*.swo
*~
.DS_Store
Thumbs.db

# Logs
logs
*.log

# Runtime data
pids
*.pid
*.seed
*.pid.lock

# Coverage directory used by tools like istanbul
coverage/
*.lcov

# nyc test coverage
.nyc_output

# Dependency directories
jspm_packages/

# Optional npm cache directory
.npm

# Optional eslint cache
.eslintcache

# Optional REPL history
.node_repl_history

# Output of 'npm pack'
*.tgz

# Yarn Integrity file
.yarn-integrity

# parcel-bundler cache (https://parceljs.org/)
.cache
.parcel-cache

# Next.js build output
.next

# Nuxt.js build / generate output
.nuxt

# Gatsby files
.cache/
public

# Storybook build outputs
.out
.storybook-out

# Temporary folders
tmp/
temp/

# Python
__pycache__/
*.py[cod]
*$py.class
*.so
.Python
env/
venv/
ENV/
env.bak/
venv.bak/
.venv/

# Django
*.log
local_settings.py
db.sqlite3
db.sqlite3-journal
media/
staticfiles/

# Flask
instance/
.webassets-cache

# Scrapy
.scrapy

# Sphinx documentation
docs/_build/

# PyBuilder
target/

# Jupyter Notebook
.ipynb_checkpoints

# IPython
profile_default/
ipython_config.py

# pyenv
.python-version

# pipenv
Pipfile.lock

# PEP 582
__pypackages__/

# Celery stuff
celerybeat-schedule
celerybeat.pid

# SageMath parsed files
*.sage.py

# Spyder project settings
.spyderproject
.spyproject

# Rope project settings
.ropeproject

# mkdocs documentation
/site

# mypy
.mypy_cache/
.dmypy.json
dmypy.json

# Pyre type checker
.pyre/

# pytype static type analyzer
.pytype/

# Cython debug symbols
cython_debug/

# Database
*.db
*.sqlite
*.sqlite3

# OS generated files
.DS_Store
.DS_Store?
._*
.Spotlight-V100
.Trashes
ehthumbs.db
Thumbs.db

# Windows
*.lnk

# Linux
*~

# macOS
.AppleDouble
.LSOverride

# Icon must end with two \r
Icon

# Thumbnails
._*

# Files that might appear in the root of a volume
.DocumentRevisions-V100
.fseventsd
.Spotlight-V100
.TemporaryItems
.Trashes
.VolumeIcon.icns
.com.apple.timemachine.donotpresent

# Directories potentially created on remote AFP share
.AppleDB
.AppleDesktop
Network Trash Folder
Temporary Items
.apdisk

# Vite
.vite/

# React
*.tsbuildinfo

# Testing
coverage/
.nyc_output/

# Misc
*.tgz
*.tar.gz
>>>>>>> 4ac27988
<|MERGE_RESOLUTION|>--- conflicted
+++ resolved
@@ -13,9 +13,7 @@
 
 # Environment variables
 .env
-<<<<<<< HEAD
 frontend/tailwind/
-=======
 .env.local
 .env.development.local
 .env.test.local
@@ -227,4 +225,3 @@
 # Misc
 *.tgz
 *.tar.gz
->>>>>>> 4ac27988
