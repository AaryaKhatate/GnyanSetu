--- conflicted
+++ resolved
@@ -33,6 +33,7 @@
 for /f "tokens=5" %%a in ('netstat -aon ^| findstr ":8002 "') do taskkill /f /pid %%a >nul 2>&1
 for /f "tokens=5" %%a in ('netstat -aon ^| findstr ":8003 "') do taskkill /f /pid %%a >nul 2>&1
 for /f "tokens=5" %%a in ('netstat -aon ^| findstr ":8004 "') do taskkill /f /pid %%a >nul 2>&1
+for /f "tokens=5" %%a in ('netstat -aon ^| findstr ":8005 "') do taskkill /f /pid %%a >nul 2>&1
 for /f "tokens=5" %%a in ('netstat -aon ^| findstr ":3000 "') do taskkill /f /pid %%a >nul 2>&1
 for /f "tokens=5" %%a in ('netstat -aon ^| findstr ":3001 "') do taskkill /f /pid %%a >nul 2>&1
 
@@ -43,30 +44,37 @@
 echo.
 
 REM Start API Gateway (Port 8000) - Central routing service
-echo [1/4] Starting API Gateway on port 8000...
-start "API Gateway" cmd /k "cd /d "%BASE_DIR%\api-gateway" && echo Starting API Gateway... && python app.py"
+echo [1/5] Starting API Gateway (FastAPI) on port 8000...
+start "API Gateway" cmd /k "cd /d "%BASE_DIR%\api-gateway" && echo Starting FastAPI API Gateway... && python -m uvicorn app_fastapi:app --host 0.0.0.0 --port 8000 --reload"
 timeout /t 3 /nobreak >nul
 echo ✓ API Gateway started
 
 REM Start Django User Authentication Service (Port 8002)
-echo [2/4] Starting Django User Authentication Service on port 8002...
+echo [2/5] Starting Django User Authentication Service on port 8002...
 start "Django User Service" cmd /k "cd /d "%BASE_DIR%\user-service-django" && start_django_service.bat"
 timeout /t 3 /nobreak >nul
 echo ✓ User Service started
 
 REM Start Lesson Service (Port 8003) - AI Lesson Generation with Django
-echo [3/4] Starting Lesson Service on port 8003...
+echo [3/5] Starting Lesson Service on port 8003...
 cd /d "%BASE_DIR%\lesson-service"
 start "Lesson Service - AI Lesson Generator" cmd /k "cd /d "e:\Project" && venv\Scripts\activate && cd /d "%BASE_DIR%\lesson-service" && echo LESSON SERVICE - AI LESSON GENERATION && echo Google Gemini AI + Advanced PDF Processing && echo User-specific Lesson History && echo. && python start_lesson_service.py"
 timeout /t 3 /nobreak >nul
 echo ✓ Lesson Service started
 
 REM Start Teaching Service (Port 8004) - Real-Time Interactive Teaching
-echo [4/4] Starting Teaching Service on port 8004...
+echo [4/5] Starting Teaching Service on port 8004...
 cd /d "%BASE_DIR%\teaching-service"
 start "Teaching Service - Real-Time AI Teacher" cmd /k "cd /d "e:\Project" && venv\Scripts\activate && cd /d "%BASE_DIR%\teaching-service" && echo TEACHING SERVICE - REAL-TIME AI TEACHER && echo Django Channels + WebSockets + Natural Voice && echo Interactive Teaching with Konva.js Integration && echo WebSocket URL: ws://localhost:8004/ws/teaching/ && echo. && python start_teaching_service.py"
 timeout /t 3 /nobreak >nul
 echo ✓ Teaching Service started
+
+REM Start Quiz & Notes Service (Port 8005) - AI Quiz & Notes Generation
+echo [5/5] Starting Quiz ^& Notes Service on port 8005...
+cd /d "%BASE_DIR%\quiz-notes-service"
+start "Quiz & Notes Service - AI Content Generator" cmd /k "cd /d "e:\Project" && venv\Scripts\activate && cd /d "%BASE_DIR%\quiz-notes-service" && echo QUIZ ^& NOTES SERVICE - AI CONTENT GENERATION && echo FastAPI + Google Gemini AI && echo Quiz Generation + Notes Generation + Results Tracking && echo. && python -m uvicorn main:app --host 0.0.0.0 --port 8005 --reload"
+timeout /t 3 /nobreak >nul
+echo ✓ Quiz ^& Notes Service started
 
 echo.
 echo ========================================
@@ -76,6 +84,7 @@
 echo User Service:     http://localhost:8002 (Django)
 echo Lesson Service:   http://localhost:8003 (AI Lesson Gen)
 echo Teaching Service: http://localhost:8004 (Django + WebSocket)
+echo Quiz Notes Service: http://localhost:8005 (FastAPI + AI)
 echo ========================================
 echo.
 
@@ -89,6 +98,7 @@
 curl -f http://localhost:8002/api/v1/health/ >nul 2>&1 && echo ✓ User Service healthy || echo ❌ User Service not responding
 curl -f http://localhost:8003/health >nul 2>&1 && echo ✓ Lesson Service healthy || echo ❌ Lesson Service not responding
 curl -f http://localhost:8004/health >nul 2>&1 && echo ✓ Teaching Service healthy || echo ❌ Teaching Service not responding
+curl -f http://localhost:8005/health >nul 2>&1 && echo ✓ Quiz Notes Service healthy || echo ❌ Quiz Notes Service not responding
 
 echo.
 echo Starting Frontend Services...
@@ -101,14 +111,7 @@
     echo Installing landing page dependencies...
     call npm install >nul 2>&1
     echo Starting Landing Page...
-<<<<<<< HEAD
-    start "GnyanSetu Landing Page" cmd /k "echo ========================================== && echo    GNYANSETU LANDING PAGE - PORT 3000 && echo ========================================== && echo Entry point for sign up and login && echo After login: User gets redirected to port 3001 && echo This runs in background - NO browser opens yet && echo ========================================== && set BROWSER=none && npm start"
-    timeout /t 5 /nobreak >nul
-    echo ✓ Landing Page started (port 3000)
-=======
-    echo BROWSER=none > .env
-    start "Landing Page" cmd /k "echo Landing Page server running on http://localhost:3000 && echo Browser opening disabled - manual access required && npm start"
->>>>>>> 6f664085
+    start "Landing Page" cmd /k "echo Landing Page will open in browser && npm start"
 ) else (
     echo ❌ Landing Page package.json not found!
     echo Please check the landing page directory structure.
@@ -121,57 +124,18 @@
     echo Installing dashboard dependencies...
     call npm install >nul 2>&1
     echo Starting React Dashboard on port 3001...
-<<<<<<< HEAD
-    start "GnyanSetu Dashboard - Port 3001" cmd /k "echo ========================================== && echo    GNYANSETU DASHBOARD - PORT 3001 && echo ========================================== && echo Main application after login && echo All features: Teaching, Lessons, Chat History && echo WebSocket connects to port 8004 && echo API calls go through port 8000 && echo ========================================== && set PORT=3001 && set BROWSER=none && npm start"
-    timeout /t 5 /nobreak >nul
-    echo ✓ Dashboard started (port 3001)
-=======
-    echo PORT=3001 > .env
-    echo BROWSER=none >> .env
-    start "Dashboard - Port 3001" cmd /k "echo Dashboard server running on http://localhost:3001 && echo Accessible after login from Landing Page && echo Dashboard will NOT open in browser automatically && npm start"
->>>>>>> 6f664085
+    start "Dashboard - Port 3001" cmd /k "set PORT=3001 && set BROWSER=none && echo Dashboard server running on http://localhost:3001 && echo Accessible after login from Landing Page && echo Dashboard will NOT open in browser automatically && npm start"
 ) else (
     echo ❌ Dashboard package.json not found!
     echo Please check the UI directory structure.
 )
 
-<<<<<<< HEAD
-=======
-timeout /t 3 /nobreak >nul
-
-REM Wait for services to start, then open landing page
-timeout /t 8 /nobreak >nul
-echo Opening Landing Page in browser...
-start http://localhost:3000
-
->>>>>>> 6f664085
 echo.
 echo ========================================
 echo         Platform Ready!
 echo ========================================
 echo.
-<<<<<<< HEAD
 echo 🌟 GnyanSetu Platform is now running!
-=======
-echo ========================================
-echo  TO ACCESS YOUR APPLICATION:
-echo ========================================
-echo.
-echo 1. Wait 10-15 seconds for all services to fully start
-echo 2. Then manually open: http://localhost:3000
-echo 3. Sign up or Login on the landing page
-echo 4. You'll be redirected to the dashboard automatically
-echo.
-echo ========================================
-echo.
-echo Service URLs:
-echo    API Gateway:      http://localhost:8000/health
-echo    Django User Service: http://localhost:8002/api/v1/health/
-echo    Lesson Service:   http://localhost:8003/health
-echo    Teaching Service: http://localhost:8004/health
-echo    Landing Page:     http://localhost:3000 (opens in browser)
-echo    Dashboard:        http://localhost:3001 (opens after login)
->>>>>>> 6f664085
 echo.
 echo 📱 Two-Port User Experience:
 echo    ► Landing Page: http://localhost:3000 (Sign up/Login)
@@ -183,6 +147,7 @@
 echo    ► User Service: http://localhost:8002 (Authentication + JWT)
 echo    ► Lesson Service: http://localhost:8003 (AI Content Generation)
 echo    ► Teaching Service: http://localhost:8004 (Real-time AI Teacher)
+echo    ► Quiz Notes Service: http://localhost:8005 (AI Quiz + Notes)
 echo.
 echo 🔄 Fixed Configuration Issues:
 echo    ► ChatHistory.jsx: API calls route to port 8000 ✓
@@ -210,12 +175,11 @@
 echo    ► Real-time AI Teaching: Available via WebSocket
 echo.
 
-REM Auto-open browser to landing page (port 3000)
-timeout /t 3 /nobreak >nul
+REM Wait for services to start, then open landing page
+timeout /t 8 /nobreak >nul
+echo Opening Landing Page in browser...
 start http://localhost:3000
 
-echo 🌐 Browser opened to http://localhost:3000
-echo    Complete login to get redirected to http://localhost:3001
 echo.
 echo ⚠️  IMPORTANT:
 echo    ► Both ports 3000 and 3001 are running
@@ -223,11 +187,29 @@
 echo    ► Dashboard features work on port 3001
 echo    ► All backend APIs are ready
 echo.
+echo ========================================
+echo  TO ACCESS YOUR APPLICATION:
+echo ========================================
+echo.
+echo 1. Wait 10-15 seconds for all services to fully start
+echo 2. Then manually open: http://localhost:3000
+echo 3. Sign up or Login on the landing page
+echo 4. You'll be redirected to the dashboard automatically
+echo.
+echo ========================================
+echo.
+echo Service URLs:
+echo    API Gateway:      http://localhost:8000/health
+echo    Django User Service: http://localhost:8002/api/v1/health/
+echo    Lesson Service:   http://localhost:8003/health
+echo    Teaching Service: http://localhost:8004/health
+echo    Quiz Notes Service: http://localhost:8005/health
+echo    Landing Page:     http://localhost:3000 (opens in browser)
+echo    Dashboard:        http://localhost:3001 (opens after login)
+echo.
 echo Press any key to stop all services...
 pause >nul
 
-REM Graceful shutdown
-echo.
 echo ========================================
 echo       Shutting Down Platform
 echo ========================================
@@ -240,11 +222,12 @@
 for /f "tokens=5" %%a in ('netstat -aon ^| findstr ":8002 "') do taskkill /f /pid %%a >nul 2>&1
 for /f "tokens=5" %%a in ('netstat -aon ^| findstr ":8003 "') do taskkill /f /pid %%a >nul 2>&1
 for /f "tokens=5" %%a in ('netstat -aon ^| findstr ":8004 "') do taskkill /f /pid %%a >nul 2>&1
+for /f "tokens=5" %%a in ('netstat -aon ^| findstr ":8005 "') do taskkill /f /pid %%a >nul 2>&1
 
 echo ✓ All services stopped gracefully.
 echo.
 echo 📝 Session Summary:
-echo    - 4 Backend microservices were running
+echo    - 5 Backend microservices were running
 echo    - 2 Frontend services (Landing + Dashboard)
 echo    - Same-tab redirect experience implemented
 echo    - All errors fixed and tested
